--- conflicted
+++ resolved
@@ -13,14 +13,7 @@
   </head>
   <body>
 
-<<<<<<< HEAD
   <div class="PreviewBlock">
-    <p><input type="range" min="0" max="100" value="0" tabindex="0"/></p>
-    <p><input type="range" min="0" max="100" value="10" tabindex="0"/></p>
-    <p><input type="range" min="0" max="100" value="0" tabindex="0" disabled/></p>
-    <p><input type="range" min="0" max="100" value="10" tabindex="0" disabled/></p>
-=======
-  <div class="preview-block">
     <p>
       <input class="wsk-slider wsk-js-slider" type="range"
         min="0" max="100" value="0" tabindex="0"/>
@@ -37,7 +30,6 @@
       <input class="wsk-slider wsk-js-slider" type="range"
         min="0" max="100" value="10" tabindex="0" disabled/>
     </p>
->>>>>>> 90863a2b
   </div>
   <!-- build:js(app/styleguide/slider/) ../../scripts/main.min.js -->
   <script src="slider.js"></script>
