--- conflicted
+++ resolved
@@ -44,7 +44,6 @@
 
       <section class="hero">
         <div class="mdc-card demo-card">
-<<<<<<< HEAD
           <a class="mdc-card__primary-action" href="#">
             <div class="mdc-card__media mdc-card__media--16-9 demo-card__media demo-card__media--16-9"></div>
             <div class="demo-card__primary">
@@ -55,16 +54,6 @@
               Visit ten places on our planet that are undergoing the biggest changes today.
             </div>
           </a>
-=======
-          <div class="mdc-card__media mdc-card__media--16-9 demo-card__media demo-card__media--16-9"></div>
-          <div class="demo-card__primary">
-            <h2 class="demo-card__title mdc-typography--title">Our Changing Planet</h2>
-            <h3 class="demo-card__subtitle mdc-typography--subheading1">by Kurt Wagner</h3>
-          </div>
-          <div class="demo-card__secondary mdc-typography--body1">
-            Visit ten places on our planet that are undergoing the biggest changes today.
-          </div>
->>>>>>> c52a4b63
           <div class="mdc-card__actions">
             <div class="mdc-card__action-buttons">
               <button class="mdc-button mdc-card__action mdc-card__action--button">Read</button>
@@ -92,8 +81,6 @@
                  data-mdc-ripple-is-unbounded
                  title="More options">more_vert</i>
             </div>
-<<<<<<< HEAD
-=======
           </div>
         </div>
       </section>
@@ -153,67 +140,6 @@
               All Business Headlines
               <i class="material-icons" aria-hidden="true">arrow_forward</i>
             </a>
->>>>>>> c52a4b63
-          </div>
-        </div>
-      </section>
-
-<<<<<<< HEAD
-      <section class="demo-card-toggles">
-        <div class="mdc-form-field">
-          <div class="mdc-checkbox">
-            <input type="checkbox" class="mdc-checkbox__native-control" id="toggle-rtl" aria-labelledby="toggle-rtl-label" />
-            <div class="mdc-checkbox__background">
-              <svg class="mdc-checkbox__checkmark" viewBox="0 0 24 24">
-                <path class="mdc-checkbox__checkmark__path" fill="none" stroke="white" d="M1.73,12.91 8.1,19.28 22.79,4.59" />
-              </svg>
-              <div class="mdc-checkbox__mixedmark"></div>
-            </div>
-          </div>
-          <label for="toggle-rtl" id="toggle-rtl-label">Toggle RTL</label>
-        </div>
-      </section>
-
-      <section class="demo-card-collection">
-        <div class="mdc-card demo-card">
-          <div class="demo-card-article-group-heading mdc-typography--subheading2">Headlines</div>
-
-          <hr class="mdc-list-divider">
-
-          <a class="demo-card-article mdc-ripple-surface" href="#">
-            <h2 class="demo-card-article__title mdc-typography--headline">Copper on the rise</h2>
-            <p class="demo-card-article__snippet mdc-typography--body1">
-              Copper price soars amid global market optimism and increased demand.
-            </p>
-          </a>
-
-          <hr class="mdc-list-divider">
-
-          <a class="demo-card-article mdc-ripple-surface" href="#">
-            <h2 class="demo-card-article__title mdc-typography--headline">U.S. tech startups rebound</h2>
-            <p class="demo-card-article__snippet mdc-typography--body1">
-              Favorable business conditions have allowed startups to secure more fundraising deals compared to last
-              year.
-            </p>
-          </a>
-
-          <hr class="mdc-list-divider">
-
-          <a class="demo-card-article mdc-ripple-surface" href="#">
-            <h2 class="demo-card-article__title mdc-typography--headline">Asia's clean energy ambitions</h2>
-            <p class="demo-card-article__snippet mdc-typography--body1">
-              China plans to invest billions of dollars for the development of over 300 clean energy projects in
-              Southeast Asia.
-            </p>
-          </a>
-
-          <hr class="mdc-list-divider">
-
-          <div class="mdc-card__actions mdc-card__actions--full-bleed">
-            <a class="mdc-button mdc-card__action mdc-card__action--button demo-card-action" href="#">
-              All Business Headlines
-              <i class="material-icons" aria-hidden="true">arrow_forward</i>
-            </a>
           </div>
         </div>
 
@@ -227,55 +153,6 @@
               </div>
             </div>
           </a>
-          <div class="mdc-card__actions demo-card__actions--centered">
-            <i class="mdc-icon-toggle material-icons mdc-card__action mdc-card__action--icon"
-               tabindex="0"
-               role="button"
-               aria-pressed="false"
-               aria-label="Add to favorites"
-               title="Add to favorites"
-               data-toggle-on='{"content": "favorite", "label": "Remove from favorites"}'
-               data-toggle-off='{"content": "favorite_border", "label": "Add to favorites"}'>
-              favorite_border
-            </i>
-            <i class="mdc-icon-toggle material-icons mdc-card__action mdc-card__action--icon"
-               tabindex="0"
-               role="button"
-               aria-pressed="false"
-               aria-label="Add bookmark"
-               title="Add bookmark"
-               data-toggle-on='{"content": "bookmark", "label": "Remove bookmark"}'
-               data-toggle-off='{"content": "bookmark_border", "label": "Add bookmark"}'>
-              bookmark_border
-            </i>
-            <i class="material-icons mdc-card__action mdc-card__action--icon mdc-ripple-surface"
-               tabindex="0"
-               role="button"
-               data-mdc-ripple-is-unbounded
-               title="Share">share</i>
-          </div>
-        </div>
-
-        <div class="mdc-card demo-card demo-card--music">
-          <a class="mdc-card__primary-action demo-card__primary-action" href="#">
-            <div class="demo-card__music-row">
-              <div class="mdc-card__media mdc-card__media--square demo-card__media demo-card__media--music"></div>
-              <div class="demo-card__music-info">
-                <div class="demo-card__music-title mdc-typography--headline">Rozes</div>
-                <div class="demo-card__music-artist mdc-typography--body1">Under the Grave</div>
-                <div class="demo-card__music-year mdc-typography--body1">(2016)</div>
-              </div>
-            </div>
-          </a>
-=======
-        <div class="mdc-card demo-card demo-card--photo">
-          <div class="mdc-card__media mdc-card__media--square demo-card__media">
-            <div class="mdc-card__media-content demo-card__media-content--with-title">
-              <div class="demo-card__media-title mdc-typography--subheading2">
-                Vacation Photos
-              </div>
-            </div>
-          </div>
           <div class="mdc-card__actions mdc-card__action-icons">
             <i class="mdc-icon-toggle material-icons mdc-card__action mdc-card__action--icon"
                tabindex="0"
@@ -306,15 +183,16 @@
         </div>
 
         <div class="mdc-card demo-card demo-card--music">
-          <div class="demo-card__music-row">
-            <div class="mdc-card__media mdc-card__media--square demo-card__media demo-card__media--music"></div>
-            <div class="demo-card__music-info">
-              <div class="demo-card__music-title mdc-typography--headline">Rozes</div>
-              <div class="demo-card__music-artist mdc-typography--body1">Under the Grave</div>
-              <div class="demo-card__music-year mdc-typography--body1">(2016)</div>
-            </div>
-          </div>
->>>>>>> c52a4b63
+          <a class="mdc-card__primary-action demo-card__primary-action" href="#">
+            <div class="demo-card__music-row">
+              <div class="mdc-card__media mdc-card__media--square demo-card__media demo-card__media--music"></div>
+              <div class="demo-card__music-info">
+                <div class="demo-card__music-title mdc-typography--headline">Rozes</div>
+                <div class="demo-card__music-artist mdc-typography--body1">Under the Grave</div>
+                <div class="demo-card__music-year mdc-typography--body1">(2016)</div>
+              </div>
+            </div>
+          </a>
           <hr class="mdc-list-divider">
           <div class="mdc-card__actions">
             <div class="mdc-card__action-buttons demo-card__action-buttons--text-only">Rate this album</div>
@@ -384,13 +262,10 @@
         [].forEach.call(document.querySelectorAll('.mdc-ripple-surface'), function(surface) {
           mdc.ripple.MDCRipple.attachTo(surface);
         });
-<<<<<<< HEAD
 
         [].forEach.call(document.querySelectorAll('.mdc-card__primary-action'), function(el) {
           mdc.ripple.MDCRipple.attachTo(el);
         });
-=======
->>>>>>> c52a4b63
       });
     </script>
   </body>
