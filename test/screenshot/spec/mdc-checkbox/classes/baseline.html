--- conflicted
+++ resolved
@@ -64,11 +64,7 @@
             <input type="checkbox"
                    checked
                    class="mdc-checkbox__native-control"
-<<<<<<< HEAD
-                   id="checkbox-checked" autofocus />
-=======
                    id="checkbox-checked" />
->>>>>>> d1903729
             <div class="mdc-checkbox__background">
               <svg class="mdc-checkbox__checkmark"
                    viewBox="0 0 24 24">
