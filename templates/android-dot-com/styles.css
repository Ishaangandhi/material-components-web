/**
 * Copyright 2015 Google Inc. All Rights Reserved.
 *
 * Licensed under the Apache License, Version 2.0 (the "License");
 * you may not use this file except in compliance with the License.
 * You may obtain a copy of the License at
 *
 *      http://www.apache.org/licenses/LICENSE-2.0
 *
 * Unless required by applicable law or agreed to in writing, software
 * distributed under the License is distributed on an "AS IS" BASIS,
 * WITHOUT WARRANTIES OR CONDITIONS OF ANY KIND, either express or implied.
 * See the License for the specific language governing permissions and
 * limitations under the License.
 */

<<<<<<< HEAD
@font-face {
  font-family: "And Black";
  src: url("fonts/and_black.eot?#iefix") format('embedded-opentype'),
       url("fonts/and_black.woff") format('woff'),
       url("fonts/and_black.ttf") format('truetype');
}

=======
>>>>>>> aa5699e6
body {
  margin: 0;
}

/* Disable ugly boxes around images in IE10 */
a img{
  border: 0px;
}

::-moz-selection {
  background-color: #6ab344;
  color: #fff;
}

::selection {
  background-color: #6ab344;
  color: #fff;
}

.android-search-box .mdl-textfield__input {
  color: rgba(0, 0, 0, 0.87);
}

.android-header .mdl-menu__container {
  z-index: 50;
  margin: 0 !important;
}


.mdl-textfield--expandable {
  width: auto;
}

.android-fab {
  position: absolute;
  right: 20%;
  bottom: -26px;
  z-index: 3;
  background: #64ffda !important;
  color: black !important;
}

.android-mobile-title {
  display: none !important;
}


.android-logo-image {
  height: 28px;
  width: 140px;
}


.android-header {
  overflow: visible;
  background-color: white;
}

  .android-header .material-icons {
    color: #767777 !important;
  }

  .android-header .mdl-layout__drawer-button {
    background: transparent;
    color: #767777;
  }

  .android-header .mdl-navigation__link {
    color: #757575;
    font-weight: 700;
    font-size: 14px;
  }

  .android-navigation-container {
    /* Simple hack to make the overflow happen to the left instead... */
    direction: rtl;
    order: 1;
    width: 500px;
    transition: opacity 0.2s cubic-bezier(0.4, 0, 0.2, 1),
        width 0.2s cubic-bezier(0.4, 0, 0.2, 1);
  }

  .android-navigation {
    /* ... and now make sure the content is actually LTR */
    direction: ltr;
    justify-content: flex-end;
    width: 800px;
  }

  .android-search-box.is-focused + .android-navigation-container {
    opacity: 0;
    width: 100px;
  }


  .android-navigation .mdl-navigation__link {
    display: inline-block;
    height: 60px;
    line-height: 68px;
    background-color: transparent !important;
    border-bottom: 4px solid transparent;
  }

    .android-navigation .mdl-navigation__link:hover {
      border-bottom: 4px solid #8bc34a;
    }

  .android-search-box {
    order: 2;
    margin-left: 16px;
    margin-right: 16px;
  }

  .android-more-button {
    order: 3;
  }


.android-drawer {
  border-right: none;
}

  .android-drawer-separator {
    height: 1px;
    background-color: #dcdcdc;
    margin: 8px 0;
  }

  .android-drawer .mdl-navigation__link.mdl-navigation__link {
    font-size: 14px;
    color: #757575;
  }

  .android-drawer span.mdl-navigation__link.mdl-navigation__link {
    color: #8bc34a;
  }

  .android-drawer .mdl-layout-title {
    position: relative;
    background: #6ab344;
    height: 160px;
  }

    .android-drawer .android-logo-image {
      position: absolute;
      bottom: 16px;
    }

.android-be-together-section {
  position: relative;
  height: 800px;
  width: auto;
  background-color: #f3f3f3;
  background: url('images/slide01.jpg') center 30% no-repeat;
  background-size: cover;
}

.logo-font {
  font-family: 'Roboto', 'Helvetica', 'Arial', sans-serif;
  line-height: 1;
  color: #767777;
  font-weight: 500;
}

.android-slogan {
  font-size: 60px;
  padding-top: 160px;
}

.android-sub-slogan {
  font-size: 21px;
  padding-top: 24px;
}

.android-create-character {
  font-size: 21px;
  padding-top: 400px;
}

  .android-create-character a {
    text-decoration: none;
    color: #767777;
    font-weight: 300;
  }

.android-screen-section {
  position: relative;
  padding-top: 60px;
  padding-bottom: 80px;
}

.android-screens {
  text-align: right;
  width: 100%;
  white-space: nowrap;
  overflow-x: auto;
}

.android-screen {
  text-align: center;
}

.android-screen .android-link {
  margin-top: 16px;
  display: block;
  z-index: 2;
}

.android-image-link {
  text-decoration: none;
}

.android-wear {
  display: inline-block;
  width: 160px;
  margin-right: 32px;
}

  .android-wear .android-screen-image {
    width: 40%;
    z-index: 1;
  }


.android-phone {
  display: inline-block;
  width: 64px;
  margin-right: 48px;
}

  .android-phone .android-screen-image {
    width: 100%;
    z-index: 1;
  }


.android-tablet {
  display: inline-block;
  width: 110px;
  margin-right: 64px;
}

  .android-tablet .android-screen-image {
    width: 100%;
    z-index: 1;
  }

  .android-tablet .android-link {
    display: block;
    z-index: 2;
  }


.android-tv {
  display: inline-block;
  width: 300px;
  margin-right: 80px;
}

  .android-tv .android-screen-image {
    width: 100%;
    z-index: 1;
  }


.android-auto {
  display: inline-block;
  width: 300px;
  overflow: hidden;
}

  .android-auto .android-screen-image {
    display: block;
    height: 300px;
    z-index: 1;
  }


.android-wear-section {
  position: relative;
  background: url('images/wear.png') center top no-repeat;
  background-size: cover;
  height: 800px;
}

.android-wear-band {
  position: absolute;
  bottom: 0;
  width: 100%;
  text-align: center;
  background-color: #37474f;
}

.android-wear-band-text {
  max-width: 800px;
  margin-left: 25%;
  padding: 24px;
  text-align: left;
  color: white;
}

  .android-wear-band-text p {
    padding-top: 8px;
  }

.android-link {
  text-decoration: none;
  color: #8bc34a !important;
}

  .android-link:hover {
    color: #7cb342 !important;
  }

  .android-link .material-icons {
    position: relative;
    top: 6px;
  }

.android-alt-link {
  text-decoration: none;
  color: #64ffda !important;
  font-size: 16px;
}

  .android-alt-link:hover {
    color: #00bfa5 !important;
  }

  .android-alt-link .material-icons {
    position: relative;
    top: 6px;
  }

.android-customized-section {
  text-align: center;
}

.android-customized-section-text {
  max-width: 500px;
  margin-left: auto;
  margin-right: auto;
  padding: 80px 16px 0 16px;
}

  .android-customized-section-text p {
    padding-top: 16px;
  }

.android-customized-section-image {
  background: url('images/devices.jpg') center top no-repeat;
  background-size: cover;
  height: 400px;
}

.android-more-section {
  padding: 80px 0;
  max-width: 1044px;
  margin-left: auto;
  margin-right: auto;
}

  .android-more-section .android-section-title {
    margin-left: 12px;
    padding-bottom: 24px;
  }

.android-card-container {
}

  .android-card-container .mdl-card__media {
    overflow: hidden;
    background: transparent;
  }

    .android-card-container .mdl-card__media img {
      width: 100%;
    }

  .android-card-container .mdl-card__title {
    background: transparent;
    height: auto;
  }

  .android-card-container .mdl-card__title-text {
    color: black;
    height: auto;
  }

  .android-card-container .mdl-card__supporting-text {
    height: auto;
    color: black;
    padding-bottom: 48px;
  }

  .android-card-container .mdl-card__actions {
    position: absolute;
    bottom: 0;
  }

  .android-card-container .mdl-card__actions a {
    border-top: none;
    line-height: 32px;
    font-size: 16px;
  }

.android-footer {
  background-color: #fafafa;
  position: relative;
}

  .android-footer a:hover {
    color: #8bc34a;
  }

  .android-footer .mdl-mega-footer--top-section::after {
    border-bottom: none;
  }

  .android-footer .mdl-mega-footer--middle-section::after {
    border-bottom: none;
  }

  .android-footer .mdl-mega-footer--bottom-section {
    position: relative;
  }

  .android-footer .mdl-mega-footer--bottom-section a {
    margin-right: 2em;
  }

  .android-footer .mdl-mega-footer--right-section a .material-icons {
    position: relative;
    top: 6px;
  }


.android-link-menu:hover {
  cursor: pointer;
}


/**** Mobile layout ****/
@media (max-width: 900px) {
  .android-navigation-container {
    display: none;
  }

  .android-title {
    display: none !important;
  }

  .android-mobile-title {
    display: block !important;
    position: absolute;
    left: calc(50% - 70px);
    top: 12px;
    transition: opacity 0.2s cubic-bezier(0.4, 0, 0.2, 1);
  }

  /* WebViews in iOS 9 break the "~" operator, and WebViews in OS X 10.10 break
     consecutive "+" operators in some cases. Therefore, we need to use both
     here to cover all the bases. */
  .android.android-search-box.is-focused ~ .android-mobile-title,
  .android-search-box.is-focused + .android-navigation-container + .android-mobile-title {
    opacity: 0;
  }

  .android-more-button {
    display: none;
  }

  .android-search-box.is-focused {
    width: calc(100% - 48px);
  }

  .android-search-box .mdl-textfield__expandable-holder {
    width: 100%;
  }

  .android-be-together-section {
    height: 350px;
  }

  .android-slogan {
    font-size: 26px;
    margin: 0 16px;
    padding-top: 24px;
  }

  .android-sub-slogan {
    font-size: 16px;
    margin: 0 16px;
    padding-top: 8px;
  }

  .android-create-character {
    padding-top: 200px;
    font-size: 16px;
  }

  .android-create-character img {
    height: 12px;
  }

  .android-fab {
    display: none;
  }

  .android-wear-band-text {
    margin-left: 0;
    padding: 16px;
  }

  .android-footer .mdl-mega-footer--bottom-section {
    display: none;
  }
}<|MERGE_RESOLUTION|>--- conflicted
+++ resolved
@@ -14,16 +14,6 @@
  * limitations under the License.
  */
 
-<<<<<<< HEAD
-@font-face {
-  font-family: "And Black";
-  src: url("fonts/and_black.eot?#iefix") format('embedded-opentype'),
-       url("fonts/and_black.woff") format('woff'),
-       url("fonts/and_black.ttf") format('truetype');
-}
-
-=======
->>>>>>> aa5699e6
 body {
   margin: 0;
 }
